--- conflicted
+++ resolved
@@ -92,16 +92,8 @@
             Regex::Empty => "∅".to_string(),
             Regex::Epsilon => "ε".to_string(),
             Regex::Literal(c) => escape_regex_char(*c, false),
-<<<<<<< HEAD
             Regex::Concat(left, right) => format!("{left}{right}"),
             Regex::Or(left, right) => format!("({left}|{right})"),
-            Regex::ZeroOrOne(inner) => format!("({inner})?"),
-            Regex::ZeroOrMore(inner) => format!("({inner})*"),
-            Regex::OneOrMore(inner) => format!("({inner})+"),
-=======
-            Regex::Concat(left, right) => format!("{}{}", left, right),
-            Regex::Or(left, right) => format!("({}|{})", left, right),
->>>>>>> 1becebf2
             Regex::Class(ranges) => {
                 let ranges_str = ranges.iter().map(|range| range.to_string()).collect::<String>();
                 format!("[{ranges_str}]")
